[tool.poetry]
name = "velog-dashboard-v2-back-office"
version = "0.1.0"
description = ""
authors = ["BDlhj <akk808@snu.ac.kr>"]
readme = "README.md"

[tool.poetry.dependencies]
python = "^3.13"
django = "^5.1.3"
django-cors-headers = "^4.6.0"
django-environ = "^0.11.2"
cryptography = "^43.0.3"
django-timescaledb = "^0.2.13"
<<<<<<< HEAD
psycopg = {extras = ["binary"], version = "^3.2.3"}
aiohttp = "^3.11.10"
=======
psycopg = { extras = ["binary"], version = "^3.2.3" }
>>>>>>> 1d6d89b5


[tool.poetry.group.dev.dependencies]
ruff = "^0.7.4"
pytest = "^8.3.3"
mypy = "^1.13.0"
pytest-cov = "^6.0.0"
django-debug-toolbar = "^4.4.6"
django-extensions = "^3.2.3"
pre-commit = "^4.0.1"
ipython = "^8.29.0"
pytest-django = "^4.9.0"

[build-system]
requires = ["poetry-core"]
build-backend = "poetry.core.masonry.api"<|MERGE_RESOLUTION|>--- conflicted
+++ resolved
@@ -12,12 +12,8 @@
 django-environ = "^0.11.2"
 cryptography = "^43.0.3"
 django-timescaledb = "^0.2.13"
-<<<<<<< HEAD
-psycopg = {extras = ["binary"], version = "^3.2.3"}
+psycopg = { extras = ["binary"], version = "^3.2.3" }
 aiohttp = "^3.11.10"
-=======
-psycopg = { extras = ["binary"], version = "^3.2.3" }
->>>>>>> 1d6d89b5
 
 
 [tool.poetry.group.dev.dependencies]
