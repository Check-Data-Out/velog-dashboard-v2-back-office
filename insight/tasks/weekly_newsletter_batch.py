--- conflicted
+++ resolved
@@ -445,17 +445,10 @@
             # ========================================================== #
             weekly_trend_html = self._get_weekly_trend_html()
 
-<<<<<<< HEAD
             # # DEBUG 모드에선 뉴스레터 발송 건너뜀
             # if self.env.bool("DEBUG", False):
             #     logger.info("DEBUG mode: Skipping newsletter sending")
             #     return
-=======
-            # 로컬 환경에선 뉴스레터 발송 건너뜀
-            if settings.DEBUG:
-                logger.info("DEBUG mode: Skipping newsletter sending")
-                return
->>>>>>> b5886a7c
 
             # ========================================================== #
             # STEP4: 청크별로 뉴스레터 발송 및 결과 저장
