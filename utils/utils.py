import json
import random
import re
from dataclasses import fields, is_dataclass
from datetime import datetime, timedelta
from typing import Any, Type, TypeVar, get_args, get_origin, no_type_check

from django.utils import timezone

T = TypeVar("T")


def generate_random_group_id() -> int:
    return random.randint(1, 1000)


def get_local_now() -> datetime:
    """django timezone 을 기반으로 하는 실제 local의 now datetime"""
    utc_now = timezone.now()
    local_now: datetime = timezone.localtime(
        utc_now,
        timezone=timezone.get_current_timezone(),
    )
    return local_now


def get_local_date() -> datetime:
    """django timezone 을 기반으로 하는 실제 local의 now date"""
    local_now = get_local_now()
    return local_now.replace(hour=0, minute=0, second=0, microsecond=0)


def parse_json(data: Any, default: dict | None = None) -> dict[Any, Any]:
    """데이터를 JSON 형식으로 안전하게 파싱"""
    if default is None:
        default = {}
    if isinstance(data, str):
        try:
            return json.loads(data)
        except json.JSONDecodeError:
            return default
    return data


def strip_html_tags(html: str) -> str:
    """HTML 태그를 제거한 문자열 반환"""
    return re.sub(r"<[^>]+>", "", html)


def split_range(start: int, end: int, parts: int) -> list[range]:
    """주어진 범위를 지정된 수만큼 균등하게 분할"""
    width = end - start
    part_width = width // parts
    ranges = []

    for i in range(parts):
        part_start = start + (i * part_width)
        part_end = start + ((i + 1) * part_width) if i < parts - 1 else end
        ranges.append(range(part_start, part_end + 1))

    return ranges


def split_list(lst: list[int], n_splits: int) -> list[list[int]]:
    """리스트를 n_splits개의 대략 동일한 크기의 서브 리스트로 나눕니다."""
    k, m = divmod(len(lst), n_splits)
    return [
        lst[i * k + min(i, m) : (i + 1) * k + min(i + 1, m)]
        for i in range(n_splits)
    ]


@no_type_check
def to_dict(obj: Any) -> Any:
    """재귀적으로 dataclass를 dict로 변환"""
    if is_dataclass(obj):
        return {f.name: to_dict(getattr(obj, f.name)) for f in fields(obj)}
    elif isinstance(obj, (list, tuple)):
        return [to_dict(v) for v in obj]
    elif isinstance(obj, dict):
        return {k: to_dict(v) for k, v in obj.items()}
    else:
        return obj


@no_type_check
def from_dict(cls: Type[T], data: dict[str, Any]) -> T:
    """dict에서 dataclass로 복원"""
    if not is_dataclass(cls):
        return data

    kwargs = {}
    for f in fields(cls):
        if f.name not in data:
            continue

        value = data[f.name]
        field_type = f.type

        # dataclass 타입 체크
        if is_dataclass(field_type):
            kwargs[f.name] = from_dict(field_type, value)
        # List[dataclass] 처리
        elif (
            get_origin(field_type) in (list, tuple)
            and len(get_args(field_type)) > 0
            and is_dataclass(get_args(field_type)[0])
        ):
            item_type = get_args(field_type)[0]
            kwargs[f.name] = [from_dict(item_type, item) for item in value]
        else:
            kwargs[f.name] = value

    return cls(**kwargs)


def get_previous_week_range(
    today: datetime = None,
) -> tuple[datetime, datetime]:
    """지금 시간대를 유지하면서 7일 전과 오늘 00:00 까지 날짜 범위 계산"""
    today = today or get_local_now()

    # 7일 전 (week_start) - local timezone 유지
    seven_days_ago = today - timedelta(days=7)
    week_start = timezone.make_aware(
        datetime.combine(seven_days_ago.date(), datetime.min.time()),
        timezone=today.tzinfo,
    )

    # 오늘 00:00:00 (week_end)
    week_end = timezone.make_aware(
        datetime.combine(today.date(), datetime.min.time()),
        timezone=today.tzinfo,
    )

<<<<<<< HEAD
=======
    week_start = timezone.make_aware(
        datetime.combine(last_monday, datetime.min.time())
    )
    week_end = timezone.make_aware(
        datetime.combine(last_sunday, datetime.max.time())
    )
>>>>>>> b5886a7c
    return week_start, week_end<|MERGE_RESOLUTION|>--- conflicted
+++ resolved
@@ -133,13 +133,4 @@
         timezone=today.tzinfo,
     )
 
-<<<<<<< HEAD
-=======
-    week_start = timezone.make_aware(
-        datetime.combine(last_monday, datetime.min.time())
-    )
-    week_end = timezone.make_aware(
-        datetime.combine(last_sunday, datetime.max.time())
-    )
->>>>>>> b5886a7c
     return week_start, week_end